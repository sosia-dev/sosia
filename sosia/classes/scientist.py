--- conflicted
+++ resolved
@@ -84,21 +84,8 @@
         self._citations = val
 
     @property
-<<<<<<< HEAD
-    def citations_period(self) -> Optional[Union[int, list[NamedTuple]]]:
-        """The citation count of the scientist during the given period."""
-        return self._citations_period
-
-    @citations_period.setter
-    @accepts(int)
-    def citations_period(self, val: int) -> None:
-        self._citations_period = val
-
     @property
     def coauthors(self) -> Union[set, list, tuple]:
-=======
-    def coauthors(self):
->>>>>>> 73c580a1
         """Set of coauthors of the scientist on all publications until the
         comparison year.
         """
@@ -110,23 +97,7 @@
         self._coauthors = val
 
     @property
-<<<<<<< HEAD
-    def coauthors_period(self) -> Optional[Union[set, list, tuple]]:
-        """Set of coauthors of the scientist on all publications during the
-        given period.
-        """
-        return self._coauthors_period
-
-    @coauthors_period.setter
-    @accepts((set, list, tuple))
-    def coauthors_period(self, val: Union[set, list, tuple]) -> None:
-        self._coauthors_period = val
-
-    @property
     def fields(self) -> Union[set, list, tuple]:
-=======
-    def fields(self):
->>>>>>> 73c580a1
         """The fields of the scientist until the provided year, estimated from
         the sources (journals, books, etc.) she published in.
         """
@@ -206,23 +177,7 @@
         self._publications = val
 
     @property
-<<<<<<< HEAD
-    def publications_period(self) -> Optional[Union[set, list, tuple]]:
-        """The publications of the scientist published during
-        the given period.
-        """
-        return self._publications_period
-
-    @publications_period.setter
-    @accepts((set, list, tuple))
-    def publications_period(self, val: Union[set, list, tuple]) -> None:
-        self._publications_period = val
-
-    @property
     def sources(self) -> Union[list, tuple]:
-=======
-    def sources(self):
->>>>>>> 73c580a1
         """The Scopus IDs of sources (journals, books, etc.) in which the
         scientist published in.
         """
@@ -253,20 +208,14 @@
     def subjects(self, val: Union[set, list, tuple]) -> None:
         self._subjects = val
 
-<<<<<<< HEAD
     def __init__(
         self,
         identifier: list[int],
         year: Union[str, int],
         refresh: bool = False,
-        period: Optional[int] = None,
         eids: Optional[list] = None,
         sql_fname: Optional[Union[str, Path]] = None,
     ) -> None:
-=======
-    def __init__(self, identifier, year, refresh=False, eids=None,
-                 sql_fname=None):
->>>>>>> 73c580a1
         """Class to represent a scientist.
 
         Parameters
