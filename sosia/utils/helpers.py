--- conflicted
+++ resolved
@@ -75,13 +75,8 @@
         return None
     percent = 100 * (iteration / float(total))
     filled_len = int(length * iteration // total)
-<<<<<<< HEAD
-    bar = '█' * filled_len + '-' * (length - filled_len)
-    print('\rProgress: |{}| {:.2f}% Complete'.format(bar, percent), end='\r')
-=======
     bar = "█" * filled_len + "-" * (length - filled_len)
     print("\rProgress: |{}| {:.2f}% Complete".format(bar, percent), end="\r")
->>>>>>> 6c38bd16
     if iteration == total:
         print()
 
